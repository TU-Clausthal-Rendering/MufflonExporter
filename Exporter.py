import bpy
import bmesh
from mathutils import Vector
import os
import json
import collections
import struct
import datetime

# TODO Load old json (as dictionary) and override ONLY the existing data
<<<<<<< HEAD
# TODO Warning if multiple Scenes exist
# TODO Apply Subivision Modifyer before exporting
=======
# TODO define export functions ()
bl_info = {
        "name": "Mufflon Exporter",
		"description": "Exporter for the custom Mufflon file format",
		"author": "Marvin",
		"version": (0, 1),
		"blender": (2, 69, 0),
		"location": "File > Export > Mufflon (.json/.mff)",
		"category": "Import-Export"
}

>>>>>>> febe1aa4

def export_json(context, filepath, binfilepath):
    version = "0.1"
    binary = binfilepath

    scn = context.scene

    dataDictionary = collections.OrderedDict()
    dataDictionary['version'] = version
    dataDictionary['binary'] = binary
    dataDictionary['cameras'] = collections.OrderedDict()
    dataDictionary['lights'] = collections.OrderedDict()
    dataDictionary['materials'] = collections.OrderedDict()
    dataDictionary['scenarios'] = collections.OrderedDict()

    # Cameras

    cameras = bpy.data.cameras

    for i in range(len(cameras)):
        camera = cameras[i]
        cameraObject = bpy.data.objects[camera.name]
        if camera.type == "PERSP":
            aperture = camera.gpu_dof.fstop
            if aperture == 128.0:
                cameraType = "pinhole"
                dataDictionary['cameras'][camera.name] = collections.OrderedDict()
                dataDictionary['cameras'][camera.name]['type'] = cameraType
                fov = camera.angle * 180 / 3.141592653589793  # convert rad to degree
                dataDictionary['cameras'][camera.name]['fov'] = fov
            else:
                cameraType = "focus"
                dataDictionary['cameras'][camera.name] = collections.OrderedDict()
                dataDictionary['cameras'][camera.name]['type'] = cameraType
                dataDictionary['cameras'][camera.name]['focalLength'] = camera.lens
                dataDictionary['cameras'][camera.name]['chipHeight'] = camera.sensor_height
                dataDictionary['cameras'][camera.name]['focusDistance'] = camera.dof_distance
                dataDictionary['cameras'][camera.name]['aperture'] = aperture
        elif camera.type == "ORTHO":
            cameraType = "ortho"
            dataDictionary['cameras'][camera.name] = collections.OrderedDict()
            dataDictionary['cameras'][camera.name]['type'] = cameraType
            orthoWidth = camera.ortho_scale
            dataDictionary['cameras'][camera.name]['width'] = orthoWidth
            orthoHeight = scn.render.resolution_y / scn.render.resolution_x * orthoWidth  # get aspect ratio via resolution
            dataDictionary['cameras'][camera.name]['height'] = orthoHeight
        else:
            print("Skipping unsupported camera type: \"%s\" from: \"%s\"" % camera.type, camera.name)
            continue
        cameraPath = []
        viewDirectionPath = []
        upPath = []
        if camera.animation_data:  # TODO Check if this works
            x_curve = camera.animation_data.action.fcurves.find('location', index=0)
            y_curve = camera.animation_data.action.fcurves.find('location', index=1)
            z_curve = camera.animation_data.action.fcurves.find('location', index=2)
            for f in range(scn.frame_start, scn.frame_end):
                x_pos = x_curve.evaluate(f)
                y_pos = y_curve.evaluate(f)
                z_pos = z_curve.evaluate(f)
                cameraPath.append([x_pos, z_pos , y_pos])
        else:  # for not animated Cameras
            cameraPath.append([cameraObject.location.x, cameraObject.location.z, cameraObject.location.y])
            viewDirection = cameraObject.matrix_world.to_quaternion() * Vector((0.0, 0.0, -1.0))
            viewDirectionPath.append([viewDirection.x, viewDirection.z, viewDirection.y])
            up = cameraObject.matrix_world.to_quaternion() * Vector((0.0, 1.0, 0.0))
            upPath.append([up.x, up.z, up.y])
        dataDictionary['cameras'][camera.name]['path'] = cameraPath
        dataDictionary['cameras'][camera.name]['viewDir'] = viewDirectionPath
        dataDictionary['cameras'][camera.name]['up'] = upPath

    if len(dataDictionary['cameras']) == 0:
        print("Stopped exporting: No camera found")  # Stop if no camera was exported
        return -1

    # Lights

    lamps = bpy.data.lamps
    for i in range(len(lamps)):
        lamp = lamps[i]
        lampObject = bpy.data.objects[lamp.name]
        if lamp.type == "POINT":
            lightType = "point"
            dataDictionary['lights'][lamp.name] = collections.OrderedDict()
            dataDictionary['lights'][lamp.name]['type'] = lightType
            dataDictionary['lights'][lamp.name]['position'] = [lampObject.location.x, lampObject.location.z, lampObject.location.y]
            dataDictionary['lights'][lamp.name]['intensity'] = [lamp.color.r, lamp.color.g, lamp.color.b]
            dataDictionary['lights'][lamp.name]['scale'] = lamp.energy
        elif lamp.type == "SUN":
            lightType = "directional"
            dataDictionary['lights'][lamp.name] = collections.OrderedDict()
            dataDictionary['lights'][lamp.name]['type'] = lightType
            viewDirection = lampObject.matrix_world.to_quaternion() * Vector((0.0, 0.0, -1.0))
            dataDictionary['lights'][lamp.name]['direction'] = [viewDirection.x, viewDirection.z, viewDirection.y]
            dataDictionary['lights'][lamp.name]['radiance'] = [lamp.color.r, lamp.color.g, lamp.color.b]
            dataDictionary['lights'][lamp.name]['scale'] = lamp.energy
        elif lamp.type == "SPOT":
            lightType = "spot"
            dataDictionary['lights'][lamp.name] = collections.OrderedDict()
            dataDictionary['lights'][lamp.name]['type'] = lightType
            dataDictionary['lights'][lamp.name]['position'] = [lampObject.location.x, lampObject.location.z, lampObject.location.y]
            lightDirection = lampObject.matrix_world.to_quaternion() * Vector((0.0, 0.0, -1.0))
            dataDictionary['lights'][lamp.name]['direction'] = [lightDirection.x, lightDirection.z, lightDirection.y]
            dataDictionary['lights'][lamp.name]['intensity'] = [lamp.color.r, lamp.color.g, lamp.color.b]
            dataDictionary['lights'][lamp.name]['scale'] = lamp.energy
            dataDictionary['lights'][lamp.name]['exponent'] = 4.0
            dataDictionary['lights'][lamp.name]['width'] = lamp.spot_size / 2
            dataDictionary['lights'][lamp.name]['falloffStart'] = lamp.spot_size / 2
        else:
            print("Skipping unsupported lamp type: \"%s\" from: \"%s\"" % lamp.type, lamp.name)
            continue
        # TODO envmap, goniometric

    # Materials

    materials = bpy.data.materials
    for i in range(len(materials)):
        material = materials[i]
        # Check for Multi-Layer Material
        layerCount = 0
        materialDepth = 0
        workDictionary = {}
        ignoreDiffuse = True
        ignoreSpecular = True
        if material.diffuse_shader == "LAMBERT" or material.diffuse_shader == "OREN_NAYAR" or material.diffuse_shader == "FRESNEL":
            if material.diffuse_intensity != 0:  # ignore if factor == 0
                layerCount += 1
                ignoreDiffuse = False
        if material.specular_shader == "COOKTORR":
            if material.specular_intensity != 0:  # ignore if factor == 0
                layerCount += 1
                ignoreSpecular = False
        if material.emit != 0:
            layerCount += 1
        if layerCount == 1:
            dataDictionary['materials'][material.name] = collections.OrderedDict()
            workDictionary = dataDictionary['materials'][material.name]
        elif layerCount > 1:
            materialDepth = 1
            materialType = "blend"
            dataDictionary['materials'][material.name] = collections.OrderedDict()
            dataDictionary['materials'][material.name]['type'] = materialType
            dataDictionary['materials'][material.name]['layerA'] = collections.OrderedDict()
            dataDictionary['materials'][material.name]['layerB'] = collections.OrderedDict()
            workDictionary = dataDictionary['materials'][material.name]['layerA']
        else:
            print("Skipping unsupported material:\"%s\"" % material.name)
            continue
        currentLayer = 0
        if material.emit != 0:
            materialType = "emissive"
            workDictionary['type'] = materialType
            workDictionary['radiance'] = ([material.diffuse_color.r, material.diffuse_color.g, material.diffuse_color.b])
            workDictionary['scale'] = material.emit
            currentLayer += 1
            if layerCount != 1:  # if blend Material
                workDictionary = dataDictionary['materials'][material.name]
                workDictionary['factorA'] = 1.0
                workDictionary['factorB'] = 1.0  # for emissive both factors = 1
                workDictionary = workDictionary['layerB']
                if layerCount - currentLayer > 1:  # if we need an additional layer pair
                    materialDepth += 1
                    materialType = "blend"
                    workDictionary['type'] = materialType
                    workDictionary['layerA'] = collections.OrderedDict()
                    workDictionary['layerB'] = collections.OrderedDict()
                    workDictionary = workDictionary['layerA']
        if not ignoreDiffuse:
            addedLayer = False
            if material.diffuse_shader == "LAMBERT":
                materialType = "lambert"
                workDictionary['type'] = materialType
                workDictionary['albedo'] = ([material.diffuse_color.r, material.diffuse_color.g, material.diffuse_color.b])
                currentLayer += 1
                addedLayer = True
            elif material.diffuse_shader == "OREN_NAYAR":
                materialType = "orennayar"
                workDictionary['type'] = materialType
                workDictionary['albedo'] = ([material.diffuse_color.r, material.diffuse_color.g, material.diffuse_color.b])
                workDictionary['roughness'] = material.roughness
                currentLayer += 1
                addedLayer = True
            elif material.diffuse_shader == "FRESNEL":
                materialType = "fresnel"
                workDictionary['type'] = materialType
                # TODO Finish Fresnel
                currentLayer += 1
                addedLayer = True
            if layerCount != 1:  # if blend Material
                if addedLayer:
                    addedLayer = False
                    if layerCount - currentLayer == 0:  # check if current layer was A or B
                        factorName = "factorB"
                    else:
                        factorName = "factorA"
                    workDictionary = dataDictionary['materials'][material.name]
                    k = 0
                    while materialDepth - k > 1:  # go to the root dictionary of the work dictionary
                        workDictionary = workDictionary['layerB']
                        k += 1
                    workDictionary[factorName] = material.diffuse_intensity
                    if layerCount - currentLayer != 0:  # if current layer was A set work dictionary to B
                        workDictionary = workDictionary['layerB']
        if not ignoreSpecular:
            if material.specular_shader == "COOKTORR":
                materialType = "torrance"
                workDictionary['type'] = materialType
                workDictionary['albedo'] = ([material.specular_color.r, material.specular_color.g, material.specular_color.b])
                workDictionary['roughness'] = material.specular_hardness / 511  # Max hardness = 511
                currentLayer += 1
                addedLayer = True
            if layerCount != 1:  # if blend Material
                if addedLayer:
                    addedLayer = False
                    factorName = ""
                    if layerCount - currentLayer == 0:  # check if current layer was A or B
                        factorName = "factorB"
                    else:
                        factorName = "factorA"
                    workDictionary = dataDictionary['materials'][material.name]
                    k = 0
                    while materialDepth - k > 1:  # go to the root dictionary of the work dictionary
                        workDictionary = workDictionary['layerB']
                        k += 1
                    workDictionary[factorName] = material.specular_intensity
                    if layerCount - currentLayer != 0:  # if current layer was A set work dictionary to B
                        workDictionary = workDictionary['layerB']
        if currentLayer != layerCount:
            print("Error: Expected %d layers but %d were used at material: \"%s\"" % (layerCount,currentLayer ,material.name))
            return -1
        # TODO Other Materials (walter (roughness = 1-material.raytrace_transparency_gloss_factor ))

    # Scenarios

    dataDictionary['scenarios'][scn.name] = collections.OrderedDict()
    cameraName = ''  # type: str
    if hasattr(scn.camera, 'name'):
        if scn.camera.type == "PERSP" or scn.camera.type == "ORTHO":
            cameraName = scn.camera.name
        else:
            cameraName = next(iter(dataDictionary['cameras']))  # gets first camera in dataDictionary
            # dataDictionary['cameras'] has at least 1 element otherwise the program would have exited earlier
    else:
        cameraName = next(iter(dataDictionary['cameras']))  # gets first camera in dataDictionary

    dataDictionary['scenarios'][scn.name]['camera'] = cameraName
    dataDictionary['scenarios'][scn.name]['resolution'] = [scn.render.resolution_x, scn.render.resolution_y]
    lamps = bpy.data.lamps
    lights = []
    for i in range(len(lamps)):
        lamp = lamps[i]
        if lamp.type == "POINT" or lamp.type == "SUN" or lamp.type == "SPOT":
            lights.append(lamp.name)

    dataDictionary['scenarios'][scn.name]['lights'] = lights
    dataDictionary['scenarios'][scn.name]['lod'] = 0
    # TODO Finish Scenarios (need binary for this)

    print(json.dumps(dataDictionary, indent=4))

    file = open(filepath, 'w')
    file.write(json.dumps(dataDictionary, indent=4))
    file.close()
    return 0


def export_binary(context, filepath):
    # Binary
    binary = bytearray()
    # Materials Header
    binary.extend("Mats".encode())
    materials = bpy.data.materials
    countOfMaterials = 0
    layerCount = 0
    materialNames = []
    materialNameLengths = []
    bytePosition = 16
    for i in range(len(materials)):
        material = materials[i]
        if material.diffuse_shader == "LAMBERT" or material.diffuse_shader == "OREN_NAYAR" or material.diffuse_shader == "FRESNEL":
            if material.diffuse_intensity != 0:  # ignore if factor == 0
                layerCount += 1
        if material.specular_shader == "COOKTORR":
            if material.specular_intensity != 0:  # ignore if factor == 0
                layerCount += 1
        if material.emit != 0:
            layerCount += 1
        if layerCount == 0:
            continue
        countOfMaterials += 1
        materialNames.append(material.name.encode())
        materialNameLength = len(material.name.encode())
        materialNameLengths.append(materialNameLength.to_bytes(4, byteorder='little'))
        bytePosition += 4 + materialNameLength

    binary.extend(bytePosition.to_bytes(8, byteorder='little'))
    binary.extend(countOfMaterials.to_bytes(4, byteorder='little'))
    for i in range(len(materialNameLengths)):
        binary.extend(materialNameLengths[i])
        binary.extend(materialNames[i])

    # Objects Header

    # Type
    binary.extend("Objs".encode())
    nextSectionStartBinaryPosition = len(binary)  # Save Position in binary has to be corrected later
    # Next section start position
    binary.extend((0).to_bytes(8, byteorder='little'))  # has to be corrected when the value is known

    countOfObjects = 0
    objects = bpy.data.objects

    for i in range(len(objects)):
        if objects[i].type != "MESH":
            continue
        countOfObjects += 1

    binary.extend(countOfObjects.to_bytes(4, byteorder='little'))

    objectStartBinaryPosition = []  # Save Position in binary to set this correct later
    for i in range(countOfObjects):
        objectStartBinaryPosition.append(len(binary))
        binary.extend((0).to_bytes(8, byteorder='little'))  # has to be corrected when the value is known

    flags = 0
    binary.extend(flags.to_bytes(4, byteorder='little'))  # has to be corrected when the value is known

    currentObjectNumber = 0
    meshes = bpy.data.meshes
    usedMeshes = []
    for i in range(len(objects)):
        currentObject = objects[i]
        if currentObject.type != "MESH":
            continue
        if currentObject.data in usedMeshes:
            continue
        if len(currentObject.lod_levels) != 0:  # if object has LOD levels
            if currentObject.data is None:  # if it has data ( objects with LOD levels have no data)
                continue
        usedMeshes.append(currentObject.data)
        objectStartPosition = len(binary).to_bytes(4, byteorder='little')
        for j in range(4):
            binary[objectStartBinaryPosition[currentObjectNumber]+j] = objectStartPosition[j]
        currentObjectNumber += 1
        # Type check
        binary.extend("Obj_".encode())
        # Object name
        objectName = currentObject.data.name.encode()
        objectNameLength = len(objectName)
        binary.extend(objectNameLength.to_bytes(4, byteorder='little'))
        binary.extend(objectName)
        # keyframe
        binary.extend((0xFFFFFFFF).to_bytes(4, byteorder='little')) # TODO keyframes
        # OBJID of previous object in animation
        binary.extend((0xFFFFFFFF).to_bytes(4, byteorder='little'))  # TODO keyframes
        # Bounding box
        boundingBox = currentObject.bound_box
        # Set bounding box min/max to last element of the bb
        boundingBoxMin = [boundingBox[7][0], boundingBox[7][1], boundingBox[7][2]]
        boundingBoxMax = [boundingBox[7][0], boundingBox[7][1], boundingBox[7][2]]
        for j in range(7):  # 8-1
            for k in range(3):  # x z y
                if boundingBox[j][k] < boundingBoxMin[k]:
                    boundingBoxMin[k] = boundingBox[j][k]
                if boundingBox[j][k] > boundingBoxMax[k]:
                    boundingBoxMax[k] = boundingBox[j][k]
        binary.extend(struct.pack('<f', boundingBoxMin[0]))  # 0 2 1 is correct right handed -> left handed
        binary.extend(struct.pack('<f', boundingBoxMin[2]))  # '<' = little endian 'f' = float
        binary.extend(struct.pack('<f', boundingBoxMin[1]))
        binary.extend(struct.pack('<f', boundingBoxMax[0]))
        binary.extend(struct.pack('<f', boundingBoxMax[2]))
        binary.extend(struct.pack('<f', boundingBoxMax[1]))
        # <Jump Table>
        lodLevels = []
        lodChainStart = 0
        if len(currentObject.lod_levels) != 0:  # if it has Lod levels check depth of Lod levels
            lodObject = currentObject.lod_levels[1].object
            maxDistance = -1
            lastLodChainObject = lodObject
            while lodObject not in lodLevels:
                lodLevels.append(lodObject)
                if len(lodObject.lod_levels) == 0:
                    lodLevels = []
                    lodChainStart = 0
                    print("Warning: Skipped LOD levels from: \"%s\" because LOD Object: \"%s\" has no successor" % (currentObject.name, lodObject.name))
                    break
                if maxDistance < lodObject.lod_levels[1].distance:
                    maxDistance = lodObject.lod_levels[1].distance  # the last LOD level has the highest distance
                    lastLodChainObject = lodObject  # it is not lodObject.lod_levels[1].object because of the specification
                    lodChainStart = len(lodLevels)-1
                lodObject = lodObject.lod_levels[1].object
        if len(lodLevels) == 0:
            lodLevels.append(currentObject)  # if no LOD levels the object itself ist the only LOD level
        # Number of entries in table
        binary.extend((len(lodLevels)).to_bytes(4, byteorder='little'))
        lodStartBinaryPosition = []
        for j in range(len(lodLevels)):
            lodObject = lodLevels[(lodChainStart+j) % len(lodLevels)]  # for the correct starting position
            # start Positions
            lodStartBinaryPosition.append(len(binary))
            binary.extend((0).to_bytes(8, byteorder='little'))  # TODO has to be corrected when the value is known
            # Type
            binary.extend("LOD_".encode())
            mesh = lodObject.data
            bm = bmesh.new()
            bm.from_mesh(mesh)  # bmesh gives a local editable mesh copy
            faces = bm.faces
            faces.ensure_lookup_table()
            facesToTriangulate = []
            for k in range(len(faces)):
                if len(faces[k].edges) > 4:
                    facesToTriangulate.append(faces[k])
                    print(k)
            bmesh.ops.triangulate(bm, faces=facesToTriangulate[:], quad_method=0, ngon_method=0)
            faces = bm.faces  # update faces
            faces.ensure_lookup_table()
            numberOfTriangles = 0
            numberOfQuads = 0
            for k in range(len(faces)):
                numVertices = len(currentObject.data.faces[k].verts)
                if numVertices == 3:
                    numberOfTriangles += 1
                elif numVertices == 4:
                    numberOfQuads += 1
                else:
<<<<<<< HEAD
                    print("Error: %d Vertices in face from object: %s" % (numVertices, lodObject.name))
                    return
            # Number of Triangles
            binary.extend(numberOfTriangles.to_bytes(8, byteorder='little'))
            # Number of Quads
            binary.extend(numberOfQuads.to_bytes(8, byteorder='little'))
            # Number of Spheres
            numberOfSpheres = 0
            numberOfSpheresBinaryPosition = len(binary)
            binary.extend(numberOfSpheres.to_bytes(8, byteorder='little'))  # TODO has to be corrected when the value is known
            # Number of Vertices
            numberOfVertices = len(bm.verts)
            binary.extend(numberOfVertices.to_bytes(8, byteorder='little'))
            # Number of Edges
            numberOfEdges = len(bm.edges)
            binary.extend(numberOfEdges.to_bytes(8, byteorder='little'))
            # Number of Vertex Attributes
            numberOfVertexAttributes = 0  # TODO Vertex Attributes
            binary.extend(numberOfVertexAttributes.to_bytes(8, byteorder='little'))
            # Number of Face Attributes
            numberOfFaceAttributes = 0  # TODO Face Attributes
            binary.extend(numberOfFaceAttributes.to_bytes(8, byteorder='little'))
            # Number of Sphere Attributes
            numberOfSphereAttributes = 0  # TODO Sphere Attributes
            binary.extend(numberOfSphereAttributes.to_bytes(8, byteorder='little'))
            # Vertex data
            vertices = bm.verts
            for k in range(len(vertices)):
                vertex = vertices[k]
                coordinates = vertex.co
                binary.extend(coordinates[0].to_bytes(8, byteorder='little'))
                binary.extend(coordinates[2].to_bytes(8, byteorder='little'))
                binary.extend(coordinates[1].to_bytes(8, byteorder='little'))
=======
                    print("Error: %d Vertices in polygon" % numVertices)
                for l in range(numVertices):
                    vertex = currentObject.data.polygons[k].vertices[l]

>>>>>>> febe1aa4

    binFile = open(filepath, 'bw')
    binFile.write(binary)
    binFile.close()
    return 0


def export_mufflon(context, filepath):
    filename = os.path.splitext(filepath)[0]
    binfilepath = filename + ".mff"
    export_json(context, filepath, binfilepath)
    export_binary(context, binfilepath)
    return {'FINISHED'}


# ExportHelper is a helper class, defines filename and
# invoke() function which calls the file selector.
from bpy_extras.io_utils import (ExportHelper, path_reference_mode)
from bpy.props import StringProperty, BoolProperty, EnumProperty
from bpy.types import Operator


class MufflonExporter(Operator, ExportHelper):
    """This appears in the tooltip of the operator and in the generated docs"""
    bl_idname = "mufflon.exporter"  # important since its how bpy.ops.import_test.some_data is constructed
    bl_label = "Export Mufflon Scene"

    # ExportHelper mixin class uses this
    filename_ext = ".json"
    filter_glob = StringProperty(
            default="*.json;*.mff",
            options={'HIDDEN'},
            maxlen=255,  # Max internal buffer length, longer would be clamped.
            )

    # List of operator properties, the attributes will be assigned
    # to the class instance from the operator settings before calling.
    use_selection = BoolProperty(
            name="Selection Only",
            description="Export selected objects only",
            default=False,
            )
    path_mode = path_reference_mode

    def execute(self, context):
        return export_mufflon(context, self.filepath)


# Only needed if you want to add into a dynamic menu
def menu_func_export(self, context):
    self.layout.operator(MufflonExporter.bl_idname, text="Mufflon (.json/.mff)")


def register():
    bpy.utils.register_class(MufflonExporter)
    bpy.types.INFO_MT_file_export.append(menu_func_export)


def unregister():
    bpy.utils.unregister_class(MufflonExporter)
    bpy.types.INFO_MT_file_export.remove(menu_func_export)


if __name__ == "__main__":
    register()<|MERGE_RESOLUTION|>--- conflicted
+++ resolved
@@ -8,11 +8,8 @@
 import datetime
 
 # TODO Load old json (as dictionary) and override ONLY the existing data
-<<<<<<< HEAD
 # TODO Warning if multiple Scenes exist
 # TODO Apply Subivision Modifyer before exporting
-=======
-# TODO define export functions ()
 bl_info = {
         "name": "Mufflon Exporter",
 		"description": "Exporter for the custom Mufflon file format",
@@ -22,8 +19,6 @@
 		"location": "File > Export > Mufflon (.json/.mff)",
 		"category": "Import-Export"
 }
-
->>>>>>> febe1aa4
 
 def export_json(context, filepath, binfilepath):
     version = "0.1"
@@ -449,7 +444,6 @@
                 elif numVertices == 4:
                     numberOfQuads += 1
                 else:
-<<<<<<< HEAD
                     print("Error: %d Vertices in face from object: %s" % (numVertices, lodObject.name))
                     return
             # Number of Triangles
@@ -483,12 +477,6 @@
                 binary.extend(coordinates[0].to_bytes(8, byteorder='little'))
                 binary.extend(coordinates[2].to_bytes(8, byteorder='little'))
                 binary.extend(coordinates[1].to_bytes(8, byteorder='little'))
-=======
-                    print("Error: %d Vertices in polygon" % numVertices)
-                for l in range(numVertices):
-                    vertex = currentObject.data.polygons[k].vertices[l]
-
->>>>>>> febe1aa4
 
     binFile = open(filepath, 'bw')
     binFile.write(binary)
