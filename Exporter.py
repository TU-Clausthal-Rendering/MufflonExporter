--- conflicted
+++ resolved
@@ -356,7 +356,12 @@
     binary.extend((0).to_bytes(8, byteorder='little'))  # has to be corrected when the value is known
     # Global object flags (compression etc.)
     flags = 0
-    binary.extend(flags.to_bytes(4, byteorder='little'))  # has to be corrected when the value is known
+    deflation = True
+    compression = True
+    flags = 0x0  # TODO read custom compression properties
+    #flags |= 1
+    #flags |= 2
+    binary.extend(flags.to_bytes(4, byteorder='little'))
 	
     countOfObjects = 0
     objects = bpy.data.objects
@@ -390,16 +395,6 @@
         for j in range(8):
             binary[objectStartBinaryPosition[currentObjectNumber]+j] = objectStartPosition[j]
         currentObjectNumber += 1
-<<<<<<< HEAD
-=======
-        # Write the object flags
-        deflation = True
-        compression = True
-        objectFlags = 0x0  # TODO read custom compression properties
-        objectFlags |= 1
-        objectFlags |= 2
-        binary.extend(objectFlags.to_bytes(4, byteorder='little'))
->>>>>>> 5b5edc5c
         # Type check
         binary.extend("Obj_".encode())
         # Object name
@@ -407,8 +402,9 @@
         objectNameLength = len(objectName)
         binary.extend(objectNameLength.to_bytes(4, byteorder='little'))
         binary.extend(objectName)
-        # Write the object flags (TODO: compression and deflation)
-        binary.extend((0x00000000).to_bytes(4, byteorder='little'))
+        # Write the object flags (NOT compression/deflation, but rather isEmissive etc)
+        objectFlags = 0
+        binary.extend(objectFlags.to_bytes(4, byteorder='little'))
         # keyframe
         binary.extend((0xFFFFFFFF).to_bytes(4, byteorder='little')) # TODO keyframes
         # OBJID of previous object in animation
